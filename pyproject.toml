--- conflicted
+++ resolved
@@ -13,16 +13,9 @@
     "langchain-community>=0.3.19",
     "langchain-core>=0.3.45",
     "langchain-openai>=0.3.8",
-<<<<<<< HEAD
-    "open-webui",
-    "pyjwt>=2.10.1",
-    "sam-2",
-    "torch>=2.6.0",
-=======
     "loguru>=0.7.0",
     "pyjwt>=2.10.1",
     "torch>=2.5.1",
->>>>>>> 0dcca15a
     "watchdog>=6.0.0",
 ]
 
@@ -32,10 +25,6 @@
     { index = "pytorch-cu" },
 ]
 depth-anything-v2 = { workspace = true }
-<<<<<<< HEAD
-sam-2 = { path = "submodules/sam2" }
-=======
->>>>>>> 0dcca15a
 
 [[tool.uv.index]]
 name = "pytorch-cu"
